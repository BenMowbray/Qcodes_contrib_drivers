import logging
from functools import partial
from threading import RLock
from typing import List, Union, Optional, Dict
from qcodes import validators as validator

from .SD_Module import SD_Module, result_parser, keysightSD1, is_sd1_3x
from keysightSD1 import (
        SD_Wave, SD_Waveshapes, SD_TriggerExternalSources, SD_FpgaTriggerDirection,
        SD_TriggerPolarity, SD_SyncModes, SD_DigitalFilterModes
        )


class SD_AWG(SD_Module):
    """
    This is the general SD_AWG driver class that implements shared parameters
    and functionality among all PXIe-based AWG cards by Keysight. (series
    M32xxA and M33xxA)

    This driver was written to be inherited from by a specific AWG card
    driver (e.g. M3201A).

    This driver was written with the M3201A card in mind.

    This driver makes use of the Python library provided by Keysight as part
    of the SD1 Software package (v.2.01.00).

    Args:
        name: an identifier for this instrument, particularly for
            attaching it to a Station.
        chassis: identification of the chassis.
        slot: slot of the module in the chassis.
        channels: number of channels of the module.
        triggers: number of triggers of the module.
        legacy_channel_numbering: indicates whether legacy channel number
            should be used. (Legacy numbering starts with channel 0)
    """

    def __init__(self, name: str, chassis: int, slot: int, channels: int,
                 triggers: int, legacy_channel_numbering: bool = True,
                 **kwargs) -> None:
        super().__init__(name, chassis, slot,
                         module_class=keysightSD1.SD_AOU, **kwargs)

        self.awg = self.SD_module
        self.legacy_channel_numbering = legacy_channel_numbering

        # Lock to avoid concurrent access of waveformLoad()/waveformReLoad()
        self._lock = RLock()

        # store card-specifics
        self.channels: int = channels
        self.triggers: int = triggers

        # Open the device, using the specified chassis and slot number
        awg_name = self.awg.getProductNameBySlot(chassis, slot)
        result_parser(awg_name, f'getProductNameBySlot({chassis}, {slot})')

        result_code = self.awg.openWithSlot(awg_name, chassis, slot)
        result_parser(result_code, f'openWithSlot({awg_name}, {chassis},'
                                   f' {slot})')

        self.add_parameter('trigger_io',
                           label='trigger io',
                           get_cmd=self.get_trigger_io,
                           set_cmd=self.set_trigger_io,
                           docstring='Trigger input value, 0 (OFF) or 1 (ON)',
                           vals=validator.Enum(0, 1))
        self.add_parameter('clock_frequency',
                           label='clock frequency',
                           unit='Hz',
                           get_cmd=self.get_clock_frequency,
                           set_cmd=self.set_clock_frequency,
                           docstring='The real hardware clock frequency in Hz',
                           vals=validator.Numbers(100e6, 500e6))
        self.add_parameter('clock_sync_frequency',
                           label='clock sync frequency',
                           unit='Hz',
                           get_cmd=self.get_clock_sync_frequency,
                           docstring='Frequency of the internal CLKsync in Hz')

        for i in range(triggers):
            pxi_trigger_offset = 0 if is_sd1_3x else 4000
            self.add_parameter(f'pxi_trigger_number_{i}',
                               label=f'pxi trigger number {i}',
                               get_cmd=partial(self.get_pxi_trigger,
                                               pxi_trigger=(pxi_trigger_offset + i)),
                               set_cmd=partial(self.set_pxi_trigger,
                                               pxi_trigger=(pxi_trigger_offset + i)),
                               docstring=f'The digital value of pxi trigger '
                                         f'no. {i}, 0 (ON) of 1 (OFF)',
                               vals=validator.Enum(0, 1))

        index_offset = 0 if legacy_channel_numbering else 1

        for i in range(channels):
            ch = i + index_offset
            self.add_parameter(f'frequency_channel_{ch}',
                               label=f'frequency channel {ch}',
                               unit='Hz',
                               set_cmd=partial(self.set_channel_frequency,
                                               channel_number=ch),
                               docstring=f'The frequency of channel {ch}',
                               vals=validator.Numbers(0, 200e6))
            self.add_parameter(f'phase_channel_{ch}',
                               label=f'phase channel {ch}',
                               unit='deg',
                               set_cmd=partial(self.set_channel_phase,
                                               channel_number=ch),
                               docstring=f'The phase of channel {ch}',
                               vals=validator.Numbers(0, 360))
            # TODO: validate the setting of amplitude and offset at the same time (-1.5<amp+offset<1.5)
            self.add_parameter(f'amplitude_channel_{ch}',
                               label=f'amplitude channel {ch}',
                               unit='V',
                               set_cmd=partial(self.set_channel_amplitude,
                                               channel_number=ch),
                               docstring=f'The amplitude of channel {ch}',
                               vals=validator.Numbers(-1.5, 1.5))
            self.add_parameter(f'offset_channel_{ch}',
                               label=f'offset channel {ch}',
                               unit='V',
                               set_cmd=partial(self.set_channel_offset,
                                               channel_number=ch),
                               docstring=f'The DC offset of channel {ch}',
                               vals=validator.Numbers(-1.5, 1.5))
            self.add_parameter(f'wave_shape_channel_{ch}',
                               label=f'wave shape channel {ch}',
                               set_cmd=partial(self.set_channel_wave_shape,
                                               channel_number=ch),
                               docstring=f'The output waveform type of '
                                         f'channel {ch}',
                               vals=validator.Enum(-1, 0, 1, 2, 4, 5, 6, 8))

        # initialize settings cache
        cache: Dict[str,Dict[int,Optional[float]]] = dict()
        for setting in ['offset', 'amplitude']:
            cache[setting] = {(i+index_offset):None for i in range(4)}

        self._settings_cache = cache

    #
    # Get-commands
    #

    def get_trigger_io(self, verbose: bool = False) -> int:
        """
        Reads and returns the trigger input

        Returns:
            Trigger input value, 0 (OFF) or 1 (ON), or negative numbers for
            errors
        """
        value = self.awg.triggerIOread()
        value_name = 'trigger_io'
        return result_parser(value, value_name, verbose)

    def get_clock_frequency(self, verbose: bool = False) -> int:
        """
        Returns the real hardware clock frequency (CLKsys)

        Returns:
            real hardware clock frequency in Hz, or negative numbers for errors
        """
        value = self.awg.clockGetFrequency()
        value_name = 'clock_frequency'
        return result_parser(value, value_name, verbose)

    def get_clock_sync_frequency(self, verbose: bool = False) -> int:
        """
        Returns the frequency of the internal CLKsync

        Returns:
            frequency of the internal CLKsync in Hz, or negative numbers for
            errors
        """
        value = self.awg.clockGetSyncFrequency()
        value_name = 'clock_sync_frequency'
        return result_parser(value, value_name, verbose)

    #
    # Set-commands
    #

    def set_clock_frequency(self, frequency: float,
                            verbose: bool = False) -> float:
        """
        Sets the module clock frequency

        Args:
            frequency: the frequency in Hz
            verbose: boolean indicating verbose mode

        Returns:
            the real frequency applied to the hardware in Hw, or negative
            numbers for errors
        """
        set_frequency = self.awg.clockSetFrequency(frequency)
        value_name = 'set_clock_frequency'
        return result_parser(set_frequency, value_name, verbose)

    def set_channel_frequency(self, frequency: int, channel_number: int,
                              verbose: bool = False) -> None:
        """
        Sets the frequency for the specified channel.
        The frequency is used for the periodic signals generated by the
        Function Generators.

        Args:
            channel_number: output channel number
            frequency: frequency in Hz
            verbose: boolean indicating verbose mode
        """
        with self._lock:
            value = self.awg.channelFrequency(channel_number, frequency)
        value_name = f'set frequency channel {channel_number} to {frequency} Hz'
        result_parser(value, value_name, verbose)

    def set_channel_phase(self, phase: int, channel_number: int,
                          verbose: bool = False) -> None:
        """
        Sets the phase for the specified channel.

        Args:
            channel_number: output channel number
            phase: phase in degrees
            verbose: boolean indicating verbose mode
        """
        with self._lock:
            value = self.awg.channelPhase(channel_number, phase)
        value_name = f'set phase channel {channel_number} to {phase} degrees'
        result_parser(value, value_name, verbose)

    def set_channel_amplitude(self, amplitude: float, channel_number: int,
                              verbose: bool = False) -> None:
        """
        Sets the amplitude for the specified channel.

        Args:
            channel_number: output channel number
            amplitude: amplitude in Volts
            verbose: boolean indicating verbose mode
        """
        if self._settings_cache['amplitude'][channel_number] == amplitude:
            return

        with self._lock:
            value = self.awg.channelAmplitude(channel_number, amplitude)
        value_name = f'set amplitude channel {channel_number} to {amplitude} V'
        result_parser(value, value_name, verbose)
        self._settings_cache['amplitude'][channel_number] = amplitude


    def set_channel_offset(self, offset: float, channel_number: int,
                           verbose: bool = False) -> None:
        """
        Sets the DC offset for the specified channel.

        Args:
            channel_number: output channel number
            offset: DC offset in Volts
            verbose: boolean indicating verbose mode
        """
        if self._settings_cache['offset'][channel_number] == offset:
            return
        with self._lock:
            value = self.awg.channelOffset(channel_number, offset)
        value_name = f'set offset channel {channel_number} to {offset} V'
        result_parser(value, value_name, verbose)
        self._settings_cache['offset'][channel_number] = offset

    def set_channel_wave_shape(self, wave_shape: int, channel_number: int,
                               verbose: bool = False) -> None:
        """
        Sets output waveform type for the specified channel.
            HiZ         :  -1 (only available for M3202A)
            No Signal   :   0
            Sinusoidal  :   1
            Triangular  :   2
            Square      :   4
            DC Voltage  :   5
            Arbitrary wf:   6
            Partner Ch. :   8

        Args:
            channel_number: output channel number
            wave_shape: wave shape type
            verbose: boolean indicating verbose mode
        """
        with self._lock:
            value = self.awg.channelWaveShape(channel_number, wave_shape)
        value_name = f'set wave shape channel {channel_number} to {wave_shape}'
        result_parser(value, value_name, verbose)

    def set_digital_filter_mode(self, filter_mode: SD_DigitalFilterModes) -> None:
        """
        Sets digital filter mode.

        Args:
            filter_mode: AOU_FILTER_OFF (0), AOU_FILTER_FLATNESS (1), AOU_FILTER_FIFTEEN_TAP (3)

        Note: AOU_FILTER_FIFTEEN_TAP is anti-ringing filter
        """
        result_parser(self.awg.setDigitalFilterMode(filter_mode),
                      f'filter_mode({filter_mode})')

    def set_trigger_io(self, value: int, verbose: bool = False) -> None:
        """
        Sets the trigger output. The trigger must be configured as output using
        config_trigger_io

        Args:
            value: Tigger output value: 0 (OFF), 1 (ON)
            verbose: boolean indicating verbose mode
        """
        result = self.awg.triggerIOwrite(value)
        value_name = f'set io trigger output to {value}'
<<<<<<< HEAD
        return result_parser(result, value_name, verbose)
    
    def set_marker_config(self, channel_number: int, markerMode: int,
                          trgPXImask: int, trgIOmask: int, markerValue: int, syncMode: int ,length: int,
                          delay:int, verbose: bool) -> Any:
        """
        Configures the marker output from the trigger port

        Args:
            channel_number : trigger channel number
            markerMode : 0 disabled, 1 on start event, 2 On first sample of waveform (after starting delay), 3 on every cycle
            trgPXImask : Mask to select PXI triggers to use
            trgIOmask : Mask to select front panel triggers to use
            markerValue : 0 = marker signal is default low, pulses high. 1 = marker signal is default high, pulses low
            syncMode : 0 = syncronized to CLKsys. 1 = syncronized to 10MHz clock
            length : Marker pulse length (length * clock period * 5)
            delay : Delay to add before pulse (delay * clock period * 5)
            verbose: boolean indicating verbose mode
        """
        result = self.awg.AWGqueueMarkerConfig(
            nAWG=channel_number,
            markerMode=markerMode,
            trgPXImask=trgPXImask,
            trgIOmask=trgIOmask,
            value=markerValue,
            syncMode=syncMode,
            length=length,
            delay=delay
        )
        return result
=======
        result_parser(result, value_name, verbose)
>>>>>>> 238f4f75

    #
    # The methods below are useful for controlling the device, but are not
    # used for setting or getting parameters
    #
    def off(self) -> None:
        """
        Stops the AWGs and sets the waveform of all channels to 'No Signal'
        """
        index_offset = 0 if self.legacy_channel_numbering else 1

        for i in range(self.channels):
            ch = i + index_offset
            awg_response = self.awg.AWGstop(ch)
            result_parser(awg_response, f'AWGstop({ch})')
            channel_response = self.awg.channelWaveShape(ch, SD_Waveshapes.AOU_OFF)
            result_parser(channel_response, f'channelWaveShape({ch}, SD_Waveshapes.AOU_OFF)')

    def reset_clock_phase(self, trigger_behaviour: int, trigger_source: int,
                          skew: float = 0.0, verbose: bool = False) -> None:
        """
        Sets the module in a sync state, waiting for the first trigger to
        reset the phase of the internal clocks CLKsync and CLKsys

        Args:
            trigger_behaviour: value indicating the trigger behaviour
                Active High     :   1
                Active Low      :   2
                Rising Edge     :   3
                Falling Edge    :   4

            trigger_source: value indicating external trigger source
                External I/O Trigger    :   0
                PXI Trigger [0..n]      :   4000+n

            skew: the skew between PXI_CLK10 and CLKsync in multiples of 10ns
            verbose: boolean indicating verbose mode
        """
        value = self.awg.clockResetPhase(trigger_behaviour,
                                         trigger_source, skew)
        value_name = f'reset_clock_phase trigger_behaviour:' \
                     f' {trigger_behaviour}, trigger_source:' \
                     f' {trigger_source}, skew: {skew}'
        result_parser(value, value_name, verbose)

    def reset_channel_phase(self, channel_number: int,
                            verbose: bool = False) -> None:
        """
        Resets the accumulated phase of the selected channel. This
        accumulated phase is the result of the phase continuous operation of
        the product.

        Args:
            channel_number: the number of the channel to reset
            verbose: boolean indicating verbose mode
        """
        value = self.awg.channelPhaseReset(channel_number)
        value_name = f'reset phase of channel {channel_number}'
        result_parser(value, value_name, verbose)

    def reset_multiple_channel_phase(self, channel_mask: int,
                                     verbose: bool = False) -> None:
        """
        Resets the accumulated phase of the selected channels simultaneously.

        Args:
            channel_mask: Mask to select the channel to reset (LSB is channel 0,
                bit 1 is channel 1 etc.)
            verbose: boolean indicating verbose mode

        Example:
            reset_multiple_channel_phase(5) would reset the phase of channel
            0 and 2
        """
        value = self.awg.channelPhaseResetMultiple(channel_mask)
        value_name = f'reset phase with channel mask {channel_mask}'
        result_parser(value, value_name, verbose)

    def config_angle_modulation(self, channel_number: int,
                                modulation_type: int, deviation_gain: int,
                                verbose: bool = False) -> None:
        """
        Configures the modulation in frequency/phase for the selected channel

        Args:
            channel_number: the number of the channel to configure
            modulation_type: the modulation type the AWG is used for
                No Modulation           :   0
                Frequency Modulation    :   1
                Phase Modulation        :   2
            deviation_gain: gain for the modulating signal
            verbose: boolean indicating verbose mode
        """
        value = self.awg.modulationAngleConfig(channel_number, modulation_type,
                                               deviation_gain)
        value_name = f'configure angle modulation of' \
                     f' channel {channel_number} modulation_type: ' \
                     f'{modulation_type}, deviation_gain: {deviation_gain}'
        result_parser(value, value_name, verbose)

    def config_amplitude_modulation(self, channel_number: int,
                                    modulation_type: int, deviation_gain: int,
                                    verbose: bool = False) -> None:
        """
        Configures the modulation in amplitude/offset for the selected channel

        Args:
            channel_number: the number of the channel to configure
            modulation_type: the modulation type the AWG is used for
                No Modulation           :   0
                Amplitude Modulation    :   1
                Offset Modulation       :   2
            deviation_gain: gain for the modulating signal
            verbose: boolean indicating verbose mode
        """
        value = self.awg.modulationAmplitudeConfig(channel_number,
                                                   modulation_type,
                                                   deviation_gain)
        value_name = f'configure amplitude modulation of channel' \
                     f' {channel_number} modulation_type: {modulation_type}, ' \
                     f'deviation_gain: {deviation_gain}'
        result_parser(value, value_name, verbose)

    def set_iq_modulation(self, channel_number: int, enable: int,
                          verbose: bool = False) -> None:
        """
        Sets the IQ modulation for the selected channel

        Args:
            channel_number: the number of the channel to configure
            enable: Enable (1) or Disable (0) the IQ modulation
            verbose: boolean indicating verbose mode
        """
        value = self.awg.modulationIQconfig(channel_number, enable)
        status = 'Enabled (1)' if enable == 1 else 'Disabled (0)'
        value_name = f'set IQ modulation for channel {channel_number} to ' \
                     f'{status}'
        result_parser(value, value_name, verbose)

    def config_clock_io(self, clock_config: int, verbose: bool = False) -> None:
        """
        Configures the operation of the clock output connector (CLK)

        Args:
            clock_config: clock connector function
                Disable         :   0   (The CLK connector is disabled)
                CLKref Output   :   1   (A copy of the reference clock is
                available at the CLK connector)
            verbose: boolean indicating verbose mode
        """
        value = self.awg.clockIOconfig(clock_config)
        status = 'CLKref Output (1)' if clock_config == 1 else 'Disabled (0)'
        value_name = f'configure clock output connector to {status}'
        result_parser(value, value_name, verbose)

    def config_trigger_io(self, direction: int, sync_mode: int,
                          verbose: bool = False) -> None:
        """
        Configures the trigger connector/line direction and
        synchronization/sampling method

        Args:
            direction: input (1) or output (0)
            sync_mode: sampling/synchronization mode
                Non-synchronized mode   :   0   (trigger is sampled with
                internal 100 Mhz clock)
                Synchronized mode       :   1   (trigger is sampled using CLK10)
            verbose: boolean indicating verbose mode
        """
        value = self.awg.triggerIOconfig(direction, sync_mode)
        status = 'input (1)' if direction == 1 else 'output (0)'
        value_name = f'configure trigger io port to direction: {status}, ' \
                     f'sync_mode: {sync_mode}'
        result_parser(value, value_name, verbose)

    #
    # Waveform related functions
    #

    def load_waveform(self, waveform_object: SD_Wave, waveform_number: int,
                      verbose: bool = False) -> int:
        """
        Loads the specified waveform into the module onboard RAM.
        Waveforms must be created first as an instance of the SD_Wave class.

        Args:
            waveform_object: pointer to the waveform object
            waveform_number: waveform number to identify the waveform in
                subsequent related function calls.
            verbose: boolean indicating verbose mode

        Returns:
            available onboard RAM in waveform points, or negative numbers for
                errors
        """
        # Lock to avoid concurrent access of waveformLoad()/waveformReLoad()
        with self._lock:
            value = self.awg.waveformLoad(waveform_object, waveform_number)
        value_name = f'load_waveform_int({waveform_number})'
        return result_parser(value, value_name, verbose)

    def load_waveform_int16(self, waveform_type: int, data_raw: List[int],
                            waveform_number: int, verbose: bool = False) -> int:
        """
        Loads the specified waveform into the module onboard RAM.
        Waveforms must be created first as an instance of the SD_Wave class.

        Args:
            waveform_type: waveform type
            data_raw: array with waveform points
            waveform_number: waveform number to identify the waveform
                in subsequent related function calls.
            verbose: boolean indicating verbose mode

        Returns:
            available onboard RAM in waveform points, or negative numbers for
                errors
        """
        # Lock to avoid concurrent access of waveformLoad()/waveformReLoad()
        with self._lock:
            value = self.awg.waveformLoadInt16(waveform_type, data_raw,
                                               waveform_number)
        value_name = f'load_waveform_int16({waveform_number})'
        return result_parser(value, value_name, verbose)

    def reload_waveform(self, waveform_object: SD_Wave, waveform_number: int,
                        padding_mode: int = 0, verbose: bool = False) -> int:
        """
        Replaces a waveform located in the module onboard RAM.
        The size of the new waveform must be smaller than or
        equal to the existing waveform.

        Args:
            waveform_object: pointer to the waveform object
            waveform_number: waveform number to identify the waveform
                in subsequent related function calls.
            padding_mode:
                0:  the waveform is loaded as it is, zeros are added at the
                    end if the number of points is not a multiple of the number
                    required by the AWG.
                1:  the waveform is loaded n times (using DMA) until the total
                    number of points is multiple of the number required by the
                    AWG. (only works for waveforms with even number of points)
            verbose: boolean indicating verbose mode

        Returns:
            available onboard RAM in waveform points, or negative numbers for
                errors
        """
        # Lock to avoid concurrent access of waveformLoad()/waveformReLoad()
        with self._lock:
            value = self.awg.waveformReLoad(waveform_object, waveform_number,
                                            padding_mode)
        value_name = f'reload_waveform({waveform_number})'
        return result_parser(value, value_name, verbose)

    def reload_waveform_int16(self, waveform_type: int, data_raw: List[int],
                              waveform_number: int, padding_mode: int = 0,
                              verbose: bool = False) -> int:
        """
        Replaces a waveform located in the module onboard RAM.
        The size of the new waveform must be smaller than or
        equal to the existing waveform.

        Args:
            waveform_type: waveform type
            data_raw: array with waveform points
            waveform_number: waveform number to identify the waveform
                in subsequent related function calls.
            padding_mode:
                0:  the waveform is loaded as it is, zeros are added at the
                    end if the number of points is not a multiple of the number
                    required by the AWG.
                1:  the waveform is loaded n times (using DMA) until the total
                    number of points is multiple of the number required by the
                    AWG. (only works for waveforms with even number of points)
            verbose: boolean indicating verbose mode

        Returns:
            available onboard RAM in waveform points, or negative numbers for
                errors
        """
        # Lock to avoid concurrent access of waveformLoad()/waveformReLoad()
        with self._lock:
            value = self.awg.waveformReLoadArrayInt16(waveform_type, data_raw,
                                                      waveform_number,
                                                      padding_mode)
        value_name = f'reload_waveform_int16({waveform_number})'
        return result_parser(value, value_name, verbose)

    def flush_waveform(self, verbose: bool = False) -> None:
        """
        Deletes all waveforms from the module onboard RAM and flushes all the
        AWG queues.
        """
        # Lock to avoid concurrent access of waveformLoad()/waveformReLoad()
        with self._lock:
            value = self.awg.waveformFlush()
        value_name = 'flushed AWG queue and RAM'
        result_parser(value, value_name, verbose)

    #
    # AWG related functions
    #

    def awg_from_file(self, awg_number: int, waveform_file: str,
                      trigger_mode: int, start_delay: int, cycles: int,
                      prescaler: int, padding_mode: int = 0,
                      verbose: bool = False) -> int:
        """
        Provides a one-step method to load, queue and start a single waveform
        in one of the module AWGs.

        Loads a waveform from file.

        Args:
            awg_number: awg number where the waveform is queued
            waveform_file: file containing the waveform points
            trigger_mode: trigger method to launch the waveform
                Auto                        :   0
                Software/HVI                :   1
                Software/HVI (per cycle)    :   5
                External trigger            :   2
                External trigger (per cycle):   6
            start_delay: defines the delay between trigger and wf launch
                given in multiples of 10ns.
            cycles: number of times the waveform is repeated once launched
                zero = infinite repeats
            prescaler: waveform prescaler value, to reduce eff. sampling rate

        Returns:
            available onboard RAM in waveform points, or negative numbers for
                errors
        """
        # Lock to avoid concurrent access of waveformLoad()/waveformReLoad()
        with self._lock:
            value = self.awg.AWGFromFile(awg_number, waveform_file,
                                         trigger_mode, start_delay, cycles,
                                         prescaler, padding_mode)
        value_name = 'AWG from file. available_RAM'
        return result_parser(value, value_name, verbose)

    def awg_from_array(self, awg_number: int, trigger_mode: int,
                       start_delay: int, cycles: int, prescaler: int,
                       waveform_type: int,
                       waveform_data_a: List[Union[int, float]],
                       waveform_data_b: Optional[
                           List[Union[int, float]]] = None,
                       padding_mode: int = 0, verbose: bool = False) -> int:
        """
        Provides a one-step method to load, queue and start a single waveform
        in one of the module AWGs.

        Loads a waveform from array.

        Args:
            awg_number: awg number where the waveform is queued
            trigger_mode: trigger method to launch the waveform
                Auto                        :   0
                Software/HVI                :   1
                Software/HVI (per cycle)    :   5
                External trigger            :   2
                External trigger (per cycle):   6
            start_delay: defines the delay between trigger and wf launch
                given in multiples of 10ns.
            cycles: number of times the waveform is repeated once launched
                zero = infinite repeats
            prescaler: waveform prescaler value, to reduce eff. sampling rate
            waveform_type: waveform type
            waveform_data_a: array with waveform points
            waveform_data_b: array with waveform points, only for the waveforms
                                        which have a second component

        Returns:
            available onboard RAM in waveform points, or negative numbers for
                errors
        """
        # Lock to avoid concurrent access of waveformLoad()/waveformReLoad()
        with self._lock:
            value = self.awg.AWGfromArray(awg_number, trigger_mode, start_delay,
                                          cycles, prescaler, waveform_type,
                                          waveform_data_a, waveform_data_b,
                                          padding_mode)
        value_name = 'AWG from file. available_RAM'
        return result_parser(value, value_name, verbose)

    def awg_queue_waveform(self, awg_number: int, waveform_number: int,
                           trigger_mode: int, start_delay: int, cycles: int,
                           prescaler: int) -> None:
        """
        Queues the specified waveform in one of the AWGs of the module.
        The waveform must be already loaded in the module onboard RAM.
        """
        with self._lock:
            result = self.awg.AWGqueueWaveform(awg_number, waveform_number,
                                               trigger_mode, start_delay, cycles,
                                               prescaler)
        result_parser(result,
                      f'AWGqueueWaveform({awg_number}, {waveform_number})')

    def awg_queue_config(self, awg_number: int, mode: int) -> None:
        """
        Configures the cyclic mode of the queue. All waveforms must be
        already queued in one of the AWGs

        Args:
            awg_number: awg number where the waveform is queued
            mode: operation mode of the queue: One Shot (0), Cyclic (1)
        """
        with self._lock:
            result = self.awg.AWGqueueConfig(awg_number, mode)
        result_parser(result, f'AWGqueueConfig({awg_number}, {mode})')

    def awg_flush(self, awg_number: int) -> None:
        """
        Empties the queue of the selected AWG.
        Waveforms are not removed from the onboard RAM.
        """
        with self._lock:
            result = self.awg.AWGflush(awg_number)
        result_parser(result, f'AWGflush({awg_number})')

    def awg_start(self, awg_number: int) -> None:
        """
        Starts the selected AWG from the beginning of its queue.
        The generation will start immediately or when a trigger is received,
        depending on the trigger selection of the first waveform in the queue
        and provided that at least one waveform is queued in the AWG.
        """
        with self._lock:
            result = self.awg.AWGstart(awg_number)
        result_parser(result, f'AWGstart({awg_number})')

    def awg_start_multiple(self, awg_mask: int) -> None:
        """
        Starts the selected AWGs from the beginning of their queues.
        The generation will start immediately or when a trigger is received,
        depending on the trigger selection of the first waveform in their queues
        and provided that at least one waveform is queued in these AWGs.

        Args:
            awg_mask: Mask to select the awgs to start (LSB is awg 0,
                bit 1 is awg 1 etc.)
        """
        with self._lock:
            result = self.awg.AWGstartMultiple(awg_mask)
        result_parser(result, f'AWGstartMultiple({awg_mask})')

    def awg_pause(self, awg_number: int) -> None:
        """
        Pauses the selected AWG, leaving the last waveform point at the output,
        and ignoring all incoming triggers.
        The waveform generation can be resumed calling awg_resume
        """
        with self._lock:
            result = self.awg.AWGpause(awg_number)
        result_parser(result, f'AWGpause({awg_number})')

    def awg_pause_multiple(self, awg_mask: int) -> None:
        """
        Pauses the selected AWGs, leaving the last waveform point at the output,
        and ignoring all incoming triggers.
        The waveform generation can be resumed calling awg_resume_multiple

        Args:
            awg_mask: Mask to select the awgs to pause (LSB is awg 0,
                bit 1 is awg 1 etc.)
        """
        with self._lock:
            result = self.awg.AWGpauseMultiple(awg_mask)
        result_parser(result, f'AWGpauseMultiple({awg_mask})')

    def awg_resume(self, awg_number: int) -> None:
        """
        Resumes the selected AWG, from the current position of the queue.
        """
        with self._lock:
            result = self.awg.AWGresume(awg_number)
        result_parser(result, f'AWGresume({awg_number})')

    def awg_resume_multiple(self, awg_mask: int) -> None:
        """
        Resumes the selected AWGs, from the current positions of their
        respective queue.

        Args:
            awg_mask: Mask to select the awgs to resume (LSB is awg 0,
                bit 1 is awg 1 etc.)
        """
        with self._lock:
            result = self.awg.AWGresumeMultiple(awg_mask)
        result_parser(result, f'AWGresumeMultiple({awg_mask})')

    def awg_stop(self, awg_number: int) -> None:
        """
        Stops the selected AWG, setting the output to zero and resetting the
        AWG queue to its initial position.
        All following incoming triggers are ignored.
        """
        with self._lock:
            result = self.awg.AWGstop(awg_number)
        result_parser(result, f'AWGstop({awg_number})')

    def awg_stop_multiple(self, awg_mask: int) -> None:
        """
        Stops the selected AWGs, setting their output to zero and resetting
        their AWG queues to the initial positions.
        All following incoming triggers are ignored.

        Args:
            awg_mask: Mask to select the awgs to stop (LSB is awg 0, bit 1 is
                awg 1 etc.)
        """
        with self._lock:
            result = self.awg.AWGstopMultiple(awg_mask)
        result_parser(result, f'AWGstopMultiple({awg_mask})')

    def awg_jump_next_waveform(self, awg_number: int) -> None:
        """
        Forces a jump to the next waveform in the awg queue.
        The jump is executed once the current waveform has finished a
        complete cycle.
        """
        with self._lock:
            result = self.awg.AWGjumpNextWaveform(awg_number)
        result_parser(result, f'AWGjumpNextWaveform({awg_number})')

    def awg_config_external_trigger(self, awg_number: int, external_source: int,
                                    trigger_behaviour: int) -> None:
        """
        Configures the external triggers for the selected awg.
        The external trigger is used in case the waveform is queued with th
        external trigger mode option.

        Args:
            awg_number: awg number
            external_source: value indicating external trigger source
                External I/O Trigger    :   0
                PXI Trigger [0..n]      :   4000+n
            trigger_behaviour: value indicating the trigger behaviour
                Active High     :   1
                Active Low      :   2
                Rising Edge     :   3
                Falling Edge    :   4
        """
        result = self.awg.AWGtriggerExternalConfig(awg_number, external_source,
                                                   trigger_behaviour)
        result_parser(result, f'AWGtriggerExternalConfig({awg_number})')

    def awg_trigger(self, awg_number: int) -> None:
        """
        Triggers the selected AWG.
        The waveform waiting in the current position of the queue is launched,
        provided it is configured with VI/HVI Trigger.
        """
        result = self.awg.AWGtrigger(awg_number)
        result_parser(result, f'AWGtrigger({awg_number})')

    def awg_trigger_multiple(self, awg_mask: int) -> None:
        """
        Triggers the selected AWGs.
        The waveform waiting in the current position of the queue is launched,
        provided it is configured with VI/HVI Trigger.

        Args:
            awg_mask: Mask to select the awgs to be triggered (LSB is awg 0,
                bit 1 is awg 1 etc.)
        """
        result = self.awg.AWGtriggerMultiple(awg_mask)
        result_parser(result, f'AWGtriggerMultiple({awg_mask})')

    def awg_is_running(self, channel: int) -> bool:
        """
        Returns True if awg on `channel` is running.
        """
        with self._lock:
            return self.awg.AWGisRunning(channel)

    #
    # Functions related to creation of SD_Wave objects
    #

    @staticmethod
    def new_waveform_from_file(waveform_file: str) -> SD_Wave:
        """
        Creates a SD_Wave object from data points contained in a file.
        This waveform object is stored in the PC RAM, not in the onboard RAM.

        Args:
            waveform_file: file containing the waveform points

        Returns:
            pointer to the waveform object, or negative numbers for errors
        """
        wave = keysightSD1.SD_Wave()
        result = wave.newFromFile(waveform_file)
        result_parser(result)
        return wave

    @staticmethod
    def new_waveform_from_double(waveform_type: int,
                                 waveform_data_a: List[float],
                                 waveform_data_b: Optional[List[float]] = None
                                 ) -> SD_Wave:
        """
        Creates a SD_Wave object from data points contained in an array.
        This waveform object is stored in the PC RAM, not in the onboard RAM.

        Args:
            waveform_type: waveform type
            waveform_data_a: array of (float) with waveform points
            waveform_data_b: array of (float) with waveform points, only for
                the waveforms which have a second component

        Returns:
            pointer to the waveform object, or negative numbers for errors
        """
        wave = keysightSD1.SD_Wave()
        result = wave.newFromArrayDouble(waveform_type, waveform_data_a,
                                         waveform_data_b)
        result_parser(result)
        return wave

    @staticmethod
    def new_waveform_from_int(waveform_type: int,
                              waveform_data_a: List[int],
                              waveform_data_b: Optional[List[int]] = None
                              ) -> SD_Wave:
        """
        Creates a SD_Wave object from data points contained in an array.
        This waveform object is stored in the PC RAM, not in the onboard RAM.

        Args:
            waveform_type: waveform type
            waveform_data_a: array of (int) with waveform points
            waveform_data_b: array of (int) with waveform points, only for
                the waveforms which have a second component

        Returns:
            pointer to the waveform object, or negative numbers for errors
        """
        wave = keysightSD1.SD_Wave()
        result = wave.newFromArrayInteger(waveform_type, waveform_data_a,
                                          waveform_data_b)
        result_parser(result)
        return wave

    @staticmethod
    def get_waveform_status(waveform: SD_Wave, verbose: bool = False) -> int:
        value = waveform.getStatus()
        value_name = 'waveform_status'
        return result_parser(value, value_name, verbose)

    @staticmethod
    def get_waveform_type(waveform: SD_Wave, verbose: bool = False) -> int:
        value = waveform.getType()
        value_name = 'waveform_type'
        return result_parser(value, value_name, verbose)

    def load_fpga_image(self, filename: str) -> None:
        """
        Loads specified image file in FPGA.

        Args:
            filename: name of image file to load
        """
        with self._lock:
            logging.info(f'loading fpga image "{filename}" ...')
            super().load_fpga_image(filename)
            logging.info(f'loaded fpga image.')

    def write_fpga(self, reg_name:str, value:int) -> None:
        """
        Writes a single 32-bit value to the specified FPGA register.

        Args:
            reg_name: name of register
            value: 32-bit value
        """
        with self._lock:
            reg = result_parser(self.awg.FPGAgetSandBoxRegister(reg_name),
                                reg_name)
            reg.writeRegisterInt32(value)

    def read_fpga(self, reg_name:str) -> int:
        """
        Reads a single 32-bit value from the specified FPGA register.

        Args:
            reg_name: name of register

        Returns:
            32-bit register value
        """
        with self._lock:
            reg = result_parser(self.awg.FPGAgetSandBoxRegister(reg_name),
                                reg_name)
            if reg.Address > 2**24 or reg.Address < 0:
                raise Exception(f'Register out of range: Reg {reg.Address:6} '
                                f'({reg.Length:6}) {reg_name}')
            return reg.readRegisterInt32()

    def write_fpga_array(self, reg_name:str, offset:int, data:List[int],
                         fixed_address:bool=False) -> None:
        """
        Writes a list of 32-bit values to the specified FPGA memory.

        Args:
            reg_name: name of memory
            offset: offset in memory block
            data: list of 32-bit values
            fixed_address:
                if True all data will be written sequentially to address specified by offset,
                else data will be written to consecutive addresses starting at offset
        """
        with self._lock:
            reg = result_parser(self.awg.FPGAgetSandBoxRegister(reg_name),
                                reg_name)
            result_parser(
                reg.writeRegisterBuffer(
                    offset, data,
                    keysightSD1.SD_AddressingMode.FIXED
                    if fixed_address else keysightSD1.SD_AddressingMode.AUTOINCREMENT,
                    keysightSD1.SD_AccessMode.DMA
                ),
                f'write_fpga_array({reg_name})'
            )

    def read_fpga_array(self, reg_name:str, offset:int, data_size:int,
                        fixed_address:bool=False) -> List[int]:
        """
        Reads a list of 32-bit values from the specified FPGA memory.

        Args:
            reg_name: name of memory
            offset: offset in memory block
            fixed_address:
                if True all data will be read sequentially from address specified by offset,
                else data will be read from consecutive addresses starting at offset

        Returns:
            list of 32-bit values
        """
        with self._lock:
            reg = result_parser(self.awg.FPGAgetSandBoxRegister(reg_name),
                                reg_name)
            data = result_parser(
                reg.readRegisterBuffer(
                    offset, data_size,
                    keysightSD1.SD_AddressingMode.FIXED
                    if fixed_address else keysightSD1.SD_AddressingMode.AUTOINCREMENT,
                    keysightSD1.SD_AccessMode.DMA
                ),
                f'read_fpga_array({reg_name})'
            )
            return data

    def config_fpga_trigger(self,
                            trigger:SD_TriggerExternalSources,
                            direction:SD_FpgaTriggerDirection,
                            polarity:SD_TriggerPolarity=SD_TriggerPolarity.ACTIVE_HIGH,
                            sync_mode:SD_SyncModes=SD_SyncModes.SYNC_NONE,
                            delay:int=0) -> None:
        """
        Configures external trigger for use in FPGA.

        Args:
            trigger: external trigger
            direction: IN = (0), INOUT (1)
            polarity: ACTIVE_LOW (0), ACTIVE_HIGH (1)
            sync_mode: SYNC_NONE (0), SYNC_CLK10 (1)
            delay: delay in steps of 5 ns.
        """
        with self._lock:
            result_parser(
                    self.awg.FPGATriggerConfig(trigger, direction, polarity, sync_mode, delay),
                    f'config_fpga_trigger({trigger})'
                    )

    def convert_sample_rate_to_prescaler(self, sample_rate: float) -> int:
        """
        Returns:
            prescaler: prescaler set to the awg.
        """
        if is_sd1_3x:
            # 0 = 1000e6, 1 = 200e6, 2 = 100e6, 3=66.7e6
            # round towards the lower prescaler, unless the value is close to the higher one (margin 0.5 ns)
            prescaler = int(200e6/sample_rate + 0.1)
        else:
            # 0 = 1000e6, 1 = 200e6, 2 = 50e6, 3=33.3e6
            if sample_rate > 200e6:
                prescaler = 0
            elif sample_rate > 50e6:
                prescaler = 1
            else:
                # round towards the lower prescaler, unless the value is close to the higher one
                prescaler = int(100e6/sample_rate + 0.1)

        return prescaler

    def convert_prescaler_to_sample_rate(self, prescaler: int) -> float:
        """
        Args:
            prescaler: prescaler set to the awg.

        Returns:
            sample_rate: effective sample rate the AWG will be running
        """
        if is_sd1_3x:
            # 0 = 1000e6, 1 = 200e6, 2 = 100e6, 3=66.7e6
            if prescaler == 0:
                return 1e9
            else:
                return 200e6/prescaler
        else:
            # 0 = 1000e6, 1 = 200e6, 2 = 50e6, 3=33.3e6
            if prescaler == 0:
                return 1e9
            if prescaler == 1:
                return 200e6
            else:
                return 100e6/prescaler<|MERGE_RESOLUTION|>--- conflicted
+++ resolved
@@ -315,12 +315,11 @@
         """
         result = self.awg.triggerIOwrite(value)
         value_name = f'set io trigger output to {value}'
-<<<<<<< HEAD
-        return result_parser(result, value_name, verbose)
-    
+        result_parser(result, value_name, verbose)
+
     def set_marker_config(self, channel_number: int, markerMode: int,
-                          trgPXImask: int, trgIOmask: int, markerValue: int, syncMode: int ,length: int,
-                          delay:int, verbose: bool) -> Any:
+                          trgPXImask: int, trgIOmask: int, markerValue: int, syncMode: int, length: int,
+                          delay: int) -> Any:
         """
         Configures the marker output from the trigger port
 
@@ -333,7 +332,6 @@
             syncMode : 0 = syncronized to CLKsys. 1 = syncronized to 10MHz clock
             length : Marker pulse length (length * clock period * 5)
             delay : Delay to add before pulse (delay * clock period * 5)
-            verbose: boolean indicating verbose mode
         """
         result = self.awg.AWGqueueMarkerConfig(
             nAWG=channel_number,
@@ -346,9 +344,6 @@
             delay=delay
         )
         return result
-=======
-        result_parser(result, value_name, verbose)
->>>>>>> 238f4f75
 
     #
     # The methods below are useful for controlling the device, but are not
